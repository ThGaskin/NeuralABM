<<<<<<< HEAD
from .graph_generation import generate_graph
=======
from ._loss_functions import LOSS_FUNCTIONS
>>>>>>> bc16f880
from .neural_net import NeuralNet
from .vector import *<|MERGE_RESOLUTION|>--- conflicted
+++ resolved
@@ -1,7 +1,4 @@
-<<<<<<< HEAD
-from .graph_generation import generate_graph
-=======
 from ._loss_functions import LOSS_FUNCTIONS
->>>>>>> bc16f880
+from .graph_generation import *
 from .neural_net import NeuralNet
 from .vector import *