---
.variables:
  base_path: &base_path data/HarrisWilson
  loss_limit: &loss_limit 1e-15

  colors: &colors
    yellow: &yellow "#F5DDA9"
    darkblue: &darkblue "#2F7194"
    red: &red "#ec7070"
    skyblue: &skyblue "#97c3d0"
    green: &green "#48675A"
    lightbrown: &lightbrown "#C6BFA2"
    orange: &orange "#EC9F7E"
    lightgreen: &lightgreen "#AFD8BC"
    grey: &grey "#3D4244"

.default_style:
  style:
    text.usetex: True
    mathtext.fontset: cm
    font.family: serif
    font.size: &font_size 9
    axes.titlesize: *font_size
    axes.labelsize: *font_size
    legend.fontsize: *font_size
    xtick.labelsize: *font_size
    ytick.labelsize: *font_size
    grid.linewidth: 0.5
    savefig.bbox: tight
    axes.prop_cycle: !format
      fstr: "cycler('color', ['{colors[yellow]:}',
        '{colors[darkblue]:}',
        '{colors[red]:}',
        '{colors[skyblue]:}',
        '{colors[green]:}',
        '{colors[lightbrown]:}',
        '{colors[orange]:}',
        '{colors[lightgreen]:}',
        '{colors[grey]:}'
        ])"
      colors: *colors
    axes.grid: True
    axes.spines.top: False
    axes.spines.right: False

  helpers:
    save_figure:
      dpi: 900
  file_ext: png

# ======================================================================================================================
#  ╔╦╗╔═╗╔╦╗╔═╗╦  ╔═╗╔╦╗╔═╗╔═╗
#   ║ ║╣ ║║║╠═╝║  ╠═╣ ║ ║╣ ╚═╗
#   ╩ ╚═╝╩ ╩╩  ╩═╝╩ ╩ ╩ ╚═╝╚═╝
# ======================================================================================================================
# -- Overloads ---------------------------------------------------------------------------------------------------------
# Overload some configs to insert model-specific settings
.creator.universe:
  based_on:
    - .creator.universe
    - .default_style

  dag_options:
    select_path_prefix: *base_path

.creator.multiverse:
  based_on:
    - .creator.multiverse
    - .default_style

  select_and_combine:
    base_path: *base_path

# ======================================================================================================================
#  ╔═╗╦  ╔═╗╔╦╗╔═╗
#  ╠═╝║  ║ ║ ║ ╚═╗
#  ╩  ╩═╝╚═╝ ╩ ╚═╝
# ======================================================================================================================
# -- Plot of the training loss -----------------------------------------------------------------------------------------
loss:
  based_on:
    - .creator.universe
    - .plot.facet_grid.line
  select:
    data: loss
  color: black
  helpers:
    set_labels:
      x: iteration
      y: Training loss
    set_scales:
      y: log

# -- Plot of the parameter predictions  --------------------------------------------------------------------------------
predictions:
  based_on:
    - .creator.universe
    - .plot.facet_grid.line
  select:
    alpha:
      path: alpha
      transform:
        - .data: [!dag_prev ]
    beta:
      path: beta
      transform:
        - .data: [!dag_prev ]
    kappa:
      path: kappa
      transform:
<<<<<<< HEAD
        - .data: [!dag_prev ]
    delta:
      path: delta
      transform:
        - .data: [!dag_prev ]
  transform:
    - xr.concat:
        [[!dag_tag alpha, !dag_tag beta, !dag_tag kappa, !dag_tag delta]]
=======
        - .data: [ !dag_prev ]
    delta:
      path: delta
      transform:
        - .data: [ !dag_prev ]
  transform:
    - xr.concat: [[ !dag_tag alpha, !dag_tag beta, !dag_tag kappa, !dag_tag delta ] ]
>>>>>>> 432c190e
      kwargs:
        dim: values
        combine_attrs: drop
      tag: data
  x: time
  helpers:
    set_labels:
      x: iteration
      y: " "

# -- Plot of the training loss density over the parameter space  -------------------------------------------------------
# One-dimensional loss potential
loss_potential:
  based_on:
    - .creator.multiverse
    - .plot.facet_grid.scatter
  expected_multiverse_ndim: [1, 2, 3, 4, 5]
  select_and_combine:
    fields:
      param1: alpha
      loss:
        path: loss
        transform:
          - np.maximum: [!dag_prev , *loss_limit]
          - log10: [!dag_prev ]
          - mul: [!dag_prev , -1]
  transform:
    - xr.Dataset:
      kwargs:
        data_vars:
          param1: !dag_tag param1
          loss: !dag_tag loss
      tag: data

  x: param1
  hue: loss
  y: loss
  s: 1
  add_guide: False
  cmap:
    continuous: true
    from_values:
      0: *yellow
      1: *darkblue
  helpers:
    set_labels:
      y: &loss_label '$-\log_{10}(J)$'

# Two-dimensional loss potential
loss_potential_3d:
  based_on:
    - .creator.multiverse
    - loss_potential
    - .plot.facet_grid.scatter3d
  select_and_combine:
    fields:
      param2:
        path: beta
  transform:
    - xr.Dataset:
        data_vars:
          param1: !dag_tag param1
          param2: !dag_tag param2
          loss: !dag_tag loss
    - .stack: [!dag_prev , { " ": ["seed", "time"] }, False]
      tag: data
  x: param2
  y: param1
  z: loss
  add_colorbar: False
  alpha: 1
  helpers:
    set_labels:
      z:
        label: *loss_label
        rotation: 90
      rotate_z_label: False
  

# Marginal probability densities
marginals:
  based_on: .creator.multiverse
  expected_multiverse_ndim: [1, 2, 3, 4, 5]
  module: model_plots.HarrisWilson
  plot_func: plot_prob_density
  select_and_combine:
    fields:
      loss:
        path: loss
        transform:
          - np.maximum: [!dag_prev , *loss_limit]
          - mul: [!dag_prev , -1]
          - np.exp: [!dag_prev ]
  transform:
    - xr.Dataset:
      kwargs:
        data_vars:
          param1: !dag_tag param1
          loss: !dag_tag loss
    - NeuralABM.compute_marginals: [!dag_prev ]
      kwargs:
        bins: 1000
      tag: data
  smooth_kwargs:
    enabled: true
    sigma: 1

# Destination size predictions
destination_sizes_predictions:
  based_on: .creator.multiverse
<<<<<<< HEAD
  expected_multiverse_ndim: [1, 2, 3, 4, 5]
=======
  expected_multiverse_ndim: [1,2,3,4,5]
>>>>>>> 432c190e
  module: model_plots.HarrisWilson
  plot_func: plot_destination_size_predictions
  select_and_combine:
    fields:
      time_series:
        path: time_series
        transform:
<<<<<<< HEAD
          - .isel: [!dag_prev , { "time": -1 }]
=======
          - .isel: [!dag_prev , {'time': -1}]
>>>>>>> 432c190e
            kwargs:
              drop: true
      training_data:
        path: training_data
        transform:
<<<<<<< HEAD
          - .isel: [!dag_prev , { "time": -1 }] # Select the time to plot here
=======
          - .isel: [!dag_prev , {'time': -1}] # Select the time to plot here
>>>>>>> 432c190e
            kwargs:
              drop: true
  transform:
    - xr.Dataset:
      kwargs:
        data_vars:
          time_series: !dag_tag time_series
          training_data: !dag_tag training_data
<<<<<<< HEAD
    - NeuralABM.compute_empirical_mean: [!dag_tag time_series]
      kwargs:
        dims: seed
      tag: x_predictions
    - NeuralABM.compute_empirical_mean: [!dag_tag training_data]
      kwargs:
        dims: seed
      tag: x_data

  hue: sigma
=======
    - NeuralABM.compute_empirical_mean: [ !dag_tag time_series ]
      kwargs:
        dims: seed
      tag: x_predictions
    - NeuralABM.compute_empirical_mean: [ !dag_tag training_data ]
      kwargs:
        dims: seed
      tag: x_data
              
  hue: sigma   
>>>>>>> 432c190e
  helpers:
    set_labels:
      y: $W_j$
      x: $\hat{W}_j$

# Timeseries plot
time_series:
  based_on:
    - .creator.universe
    - .plot.facet_grid.line
  select:
    data: time_series
  hue: zone_id
  x: time
  add_legend: False
  helpers:
    set_labels:
      y: $W_j$

# Network plot
network:
  based_on:
    - .creator.universe
    - .plot.graph
  dag_options:
    select_path_prefix: ~

  # Select node types and sizes to plot as node properties
  select:
    graph_group: data/network
    node_type:
      path: data/network/_vertices
      transform:
        - .attrs: [!dag_prev ]
        - getitem: [!dag_prev , "node_type"]
    origin_sizes:
      path: data/HarrisWilson/origin_sizes
      transform:
        - .squeeze
    destination_sizes:
      path: data/HarrisWilson/training_data
      transform:
        - .isel: [!dag_prev , { "time": -1 }] # Select the time to plot here
          kwargs:
            drop: true
  transform:
    - xr.concat:
        [[!dag_tag origin_sizes, !dag_tag destination_sizes], "zone_id"]
      tag: sizes

  register_property_maps:
    - node_type
    - sizes

  graph_creation:
    node_props: [node_type, sizes]
    edge_props: [_edge_weights]

  graph_drawing:
    positions:
      model: random
    nodes:
      node_size:
        from_property: sizes
        scale_to_interval: [1, 100]
      node_color:
        from_property: node_type
      cmap:
        from_values:
          0: *darkblue # origin sizes are encoded as '0'
          1: *red # destination sizes are encoded as '1'
      colorbar:
        enabled: false
    edges:
      width:
        from_property: _edge_weights
        scale_to_interval: [0, 1]
      alpha: 0.1
      arrows: False<|MERGE_RESOLUTION|>--- conflicted
+++ resolved
@@ -108,16 +108,6 @@
     kappa:
       path: kappa
       transform:
-<<<<<<< HEAD
-        - .data: [!dag_prev ]
-    delta:
-      path: delta
-      transform:
-        - .data: [!dag_prev ]
-  transform:
-    - xr.concat:
-        [[!dag_tag alpha, !dag_tag beta, !dag_tag kappa, !dag_tag delta]]
-=======
         - .data: [ !dag_prev ]
     delta:
       path: delta
@@ -125,7 +115,6 @@
         - .data: [ !dag_prev ]
   transform:
     - xr.concat: [[ !dag_tag alpha, !dag_tag beta, !dag_tag kappa, !dag_tag delta ] ]
->>>>>>> 432c190e
       kwargs:
         dim: values
         combine_attrs: drop
@@ -236,11 +225,7 @@
 # Destination size predictions
 destination_sizes_predictions:
   based_on: .creator.multiverse
-<<<<<<< HEAD
-  expected_multiverse_ndim: [1, 2, 3, 4, 5]
-=======
   expected_multiverse_ndim: [1,2,3,4,5]
->>>>>>> 432c190e
   module: model_plots.HarrisWilson
   plot_func: plot_destination_size_predictions
   select_and_combine:
@@ -248,21 +233,13 @@
       time_series:
         path: time_series
         transform:
-<<<<<<< HEAD
-          - .isel: [!dag_prev , { "time": -1 }]
-=======
           - .isel: [!dag_prev , {'time': -1}]
->>>>>>> 432c190e
             kwargs:
               drop: true
       training_data:
         path: training_data
         transform:
-<<<<<<< HEAD
-          - .isel: [!dag_prev , { "time": -1 }] # Select the time to plot here
-=======
           - .isel: [!dag_prev , {'time': -1}] # Select the time to plot here
->>>>>>> 432c190e
             kwargs:
               drop: true
   transform:
@@ -271,18 +248,6 @@
         data_vars:
           time_series: !dag_tag time_series
           training_data: !dag_tag training_data
-<<<<<<< HEAD
-    - NeuralABM.compute_empirical_mean: [!dag_tag time_series]
-      kwargs:
-        dims: seed
-      tag: x_predictions
-    - NeuralABM.compute_empirical_mean: [!dag_tag training_data]
-      kwargs:
-        dims: seed
-      tag: x_data
-
-  hue: sigma
-=======
     - NeuralABM.compute_empirical_mean: [ !dag_tag time_series ]
       kwargs:
         dims: seed
@@ -293,7 +258,6 @@
       tag: x_data
               
   hue: sigma   
->>>>>>> 432c190e
   helpers:
     set_labels:
       y: $W_j$
