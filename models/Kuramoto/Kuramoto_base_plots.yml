--- conflicted
+++ resolved
@@ -31,18 +31,12 @@
     mathtext.fontset: cm
     font.family: serif
     text.latex.preamble: \usepackage{amssymb} \usepackage{amsmath}
-<<<<<<< HEAD
-    mathtext.fontset:   cm
-    font.family:        sans-serif
-    font.size:          &font_size 8
-=======
 
 .default_style:
   based_on:
     - .latex_off    # Change this to .latex_on to use latex
   style:
     font.size:          &font_size 10
->>>>>>> 7c882305
     axes.titlesize:     *font_size
     axes.labelsize:     *font_size
     legend.fontsize:    *font_size
