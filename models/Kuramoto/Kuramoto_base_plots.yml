---
# ======================================================================================================================
#  ╔╦╗╔═╗╔═╗╔═╗╦ ╦╦ ╔╦╗╔═╗
#   ║║║╣ ╠╣ ╠═╣║ ║║  ║ ╚═╗
#  ═╩╝╚═╝╚  ╩ ╩╚═╝╩═╝╩ ╚═╝
# ======================================================================================================================
# Meta operations, made available to all plots
.meta_ops:
  dag_options:
    meta_operations:

      # Select label and drop
      .sel_with_drop:
        - .sel: [!arg 0, !arg 1]
          kwargs: {drop: True}

      # Select index label and drop
      .isel_with_drop:
        - .isel: [!arg 0, !arg 1]
          kwargs: {drop: True}

      # Divide by median
      divide_by_median:
        - .median: [ !arg 0 , !arg 1 ]
        - div: [ !arg 0, !dag_prev ]

      # Negative exponential
      neg_exp:
        - mul: [!arg 0 , -1]
        - np.exp: [!dag_prev ]

      # Flattens a dataset, if required, over the batch and the seed dimension
      # If no seed dimension present, simply returns the dataset
      # This is useful since it allows datasets with and without a 'seed' dimension to be treated
      # the same way
      flatten:
        - flatten_dims: [ !arg 0 ]
          kwargs: { dims: { batch: [ seed, batch ] } }
          allow_failure: True
          fallback: !arg 0


# Default style options, made available to all plots
.default_style:
  dag_options:
    define: &colors

      # Make colors and page widths accessible across all plots
      c_yellow: '#F5DDA9'
      c_orange: '#EC9F7E'
      c_red: '#ec7070'
      c_pink: '#F8A6A6'
      c_purple: '#A07CB0'
      c_lightblue: '#97c3d0'
      c_darkblue: '#2F7194'
      c_lightgreen: '#AFD8BC'
      c_darkgreen: '#48675A'
      c_lightbrown: '#C6BFA2'
      c_lightgrey: '#AFC1B9'
      c_darkgrey: '#3D4244'

      # Set the page width of the document to allow for easy integration
      _page_width: 7.0

      # These are available for all plots and can be used to adjust the figure size or generate new sizes as needed
      full_width: !dag_tag _page_width
      half_width:
        - div: [!dag_tag _page_width, 2]
      third_width:
        - div: [!dag_tag _page_width, 3]
      quarter_width:
        - div: [!dag_tag _page_width, 4]
      fifth_width:
        - div: [!dag_tag _page_width, 5]
      two_thirds_width:
        - mul: [!dag_tag third_width, 2]

  style:
    text.usetex: False   # Set to 'True' to use latex
    mathtext.fontset: cm
    font.family: Carrara
#    text.latex.preamble: \usepackage{amssymb} \usepackage{amsmath}

    # Set the label fontsize
    font.size: &fontsize 7
    axes.titlesize: *fontsize
    axes.labelsize: *fontsize
    xtick.labelsize: *fontsize
    ytick.labelsize: *fontsize
    legend.fontsize: *fontsize
    grid.linewidth: 0.5
    savefig.bbox: tight
    axes.grid:          True
    axes.spines.top:    False
    axes.spines.right:  False

  helpers:
    save_figure:
      dpi: 900
  file_ext: pdf

.default_color_cycler:
  style:
    axes.prop_cycle: !format
      fstr: "cycler('color', ['{colors[c_darkblue]:}',
                              '{colors[c_red]:}',
                              'black',
                              '{colors[c_yellow]:}',
                              '{colors[c_darkgreen]:}',
                              '{colors[c_lightblue]:}',
                              '{colors[c_lightbrown]:}',
                              '{colors[c_orange]:}',
                              '{colors[c_lightgreen]:}',
                              '{colors[c_darkgrey]:}',
                              '{colors[c_pink]:}',
                              '{colors[c_purple]:}',
                              '{colors[c_lightgrey]:}'
                              ])"
      colors:
        <<: *colors

.cycler_blue_red:
  style:
    axes.prop_cycle: !format
      fstr: "cycler('color', ['{colors[c_darkblue]:}', '{colors[c_red]:}' ])"
      colors:
        <<: *colors

.cycler_reds:
  style:
    axes.prop_cycle: !format
      fstr: "cycler('color', ['{colors[c_red]:}', 'black', '{colors[c_orange]}'])"
      colors:
        <<: *colors

.cycler_high_contrast:
  style:
    axes.prop_cycle: !format
      fstr: "cycler('color', ['black', '{colors[c_darkgreen]:}', '{colors[c_pink]:}', '{colors[c_lightgreen]}'])"
      colors:
        <<: *colors

.cycler_black_yellow:
  style:
    axes.prop_cycle: !format
      fstr: "cycler('color', ['black', '{colors[c_yellow]:}'])"
      colors:
        <<: *colors

.style_error_cmap:
  cmap:
    from_values:
      0: white
      0.5: !dag_result c_yellow
      1: !dag_result c_red

.hlpr.no_labels:
  helpers:
    set_labels:
      x: ''
      y: ''
# ======================================================================================================================
#  ╔╦╗╔═╗╔╦╗╔═╗╦  ╔═╗╔╦╗╔═╗╔═╗
#   ║ ║╣ ║║║╠═╝║  ╠═╣ ║ ║╣ ╚═╗
#   ╩ ╚═╝╩ ╩╩  ╩═╝╩ ╩ ╩ ╚═╝╚═╝
# ======================================================================================================================
# -- Overloads ---------------------------------------------------------------------------------------------------------
# Overload some configs to insert model-specific settings
.creator.universe:
  based_on:
    - .creator.universe
    - .default_style
    - .default_color_cycler
    - .dag.vis.disabled
    - .meta_ops

  dag_options:
    select_path_prefix: &base_path data

.creator.multiverse:
  based_on:
    - .creator.multiverse
    - .default_style
    - .default_color_cycler
    - .dag.vis.disabled
    - .meta_ops

  select_and_combine:
    base_path: *base_path


# Base function for probability densities
.plot.facet_grid.density:
  based_on: .plot.facet_grid
  kind: density

# Base adjacency matrix plot: plots the edge weights (which lie in [0, 1]) in matrix form,
# where the (1, 1) entry is in the upper left corner
.adjacency_matrix:
  based_on:
    - .plot.facet_grid.pcolormesh
    - .hlpr.no_labels
    - .hlpr.ticks.x.hide
    - .hlpr.ticks.y.hide
  x: i
  y: j
  vmin: 0
  vmax: 1
  cmap:
    from_values:
      0: white
      0.5: !dag_result c_yellow
      1: !dag_result c_darkblue
    continuous: true
  cbar_kwargs:
    label: Edge weight
  style:
    axes.grid: False
    axes.spines.top: True
    axes.spines.right: True
    axes.linewidth: 0.5
  helpers:
    set_limits:
      y: [ max, min ]
      x: [ min, max ]

# Base operations for calculating marginals of network property distributions
.marginals:
  based_on:
    - .plot.facet_grid.density
    - .cycler_blue_red
#    - .hlpr.no_labels

# ======================================================================================================================
#  ╦ ╦╔╗╔╦╦  ╦╔═╗╦═╗╔═╗╔═╗  ╔═╗╦  ╔═╗╔╦╗╔═╗
#  ║ ║║║║║╚╗╔╝║╣ ╠╦╝╚═╗║╣   ╠═╝║  ║ ║ ║ ╚═╗
#  ╚═╝╝╚╝╩ ╚╝ ╚═╝╩╚═╚═╝╚═╝  ╩  ╩═╝╚═╝ ╩ ╚═╝
# ======================================================================================================================
loss:
  based_on:
    - .creator.universe
    - .plot.facet_grid.line
  select:
    data: output_data/Loss
  hue: kind
  helpers:
    set_labels:
      y: Loss
    set_scales:
      y: log

network:
  based_on:
    - .creator.universe
    - .plot.graph
  select:
    graph_group: true_network
  graph_creation:
    at_time_idx: -1
    edge_props: [_edge_weights]
  graph_drawing:
    positions:
      model: spring
      k: 20
      seed: 10
    nodes:
      node_size:
        from_property: degree
        scale_to_interval: [1, 100]
    edges:
      width:
        from_property: _edge_weights
        scale_to_interval: [0, 1]

# Degree distribution (universe plot)
degree_distribution_uni:
  based_on:
    - .creator.universe
    - .marginals
  dag_options:
    define:
      bins: 100
      range:
        - list: [[0, 50]]
  select:
    # Select the predicted adjacency matrix
    predictions:
      path: output_data/predictions
      transform:
        - .sum: [!dag_prev , 'i']
        - binned_nw_statistic: [!dag_prev ]
          kwargs:
            bins: !dag_tag bins
            ranges: !dag_tag range

    # Divide the loss by the median value: this prevents numerical underflow of very small values all being
    # mapped to 1 under exp(-J)
    probabilities:
      path: output_data/Loss
      transform:
        - .sel_with_drop: [!dag_prev , { kind: Data loss}]
        - divide_by_median: [!dag_prev , ['batch']]
        - neg_exp: [ !dag_prev ]

    true_data:
      path: true_network/_degree_weighted
      transform:
        - .data: [!dag_prev ]
        - hist: [!dag_prev ]
          kwargs:
            bins: !dag_tag bins
            ranges: !dag_tag range
            dim: vertex_idx
            use_bins_as_coords: True

  # Get the distribution statistics
  transform:
    - marginal_distribution: [!dag_tag predictions, !dag_tag probabilities, !dag_tag true_data]
      tag: data
  helpers:
    set_limits:
      y: [0, ~]

# Plot the predicted and true degree triangle_distribution with uncertainty
triangle_distribution_uni:
  based_on: degree_distribution_uni
  dag_options:
    define:
      range:
        - list: [[0, 5]]
  select:
    predictions:
      transform:
<<<<<<< HEAD
        - .data: [ !dag_prev ]
=======
        - .data: [!dag_prev ]
>>>>>>> 48fa22c2
        - triangles: [ !dag_prev  ]
        - binned_nw_statistic: [!dag_prev ]
          kwargs:
            bins: !dag_tag bins
            ranges: !dag_tag range
    true_data:
      path: true_network/_triangles_weighted
      transform:
        - .data: [!dag_prev ]
        - hist: [!dag_prev ]
          kwargs:
            bins: !dag_tag bins
            ranges: !dag_tag range
            dim: vertex_idx
            use_bins_as_coords: True
  helpers:
    set_labels:
      x: Weighted node triangle count

# ======================================================================================================================
#  ╔╦╗╦ ╦╦ ╔╦╗╦╦  ╦╔═╗╦═╗╔═╗╔═╗  ╔═╗╦  ╔═╗╔╦╗╔═╗
#  ║║║║ ║║  ║ ║╚╗╔╝║╣ ╠╦╝╚═╗║╣   ╠═╝║  ║ ║ ║ ╚═╗
#  ╩ ╩╚═╝╩═╝╩ ╩ ╚╝ ╚═╝╩╚═╚═╝╚═╝  ╩  ╩═╝╚═╝ ╩ ╚═╝
# ======================================================================================================================
loss_mv:
  based_on:
    - .creator.multiverse
    - .plot.facet_grid.line
  select_and_combine:
    fields:
      data: output_data/Loss
  hue: seed
  col: kind
  c: !dag_result c_darkblue
  helpers:
    set_legend:
      use_legend: False
    set_labels:
      y: Loss
    set_scales:
      y: log

# Degree distribution plot (multiverse)
degree_distribution_mv:
  based_on:
    - .creator.multiverse
    - .marginals
  dag_options:
    define:
      bins: 120
      range:
        - list: [[0, 10]]
  select_and_combine:
    fields:

      # Select the predicted adjacency matrix
      predictions:
        path: output_data/predictions
        transform:
          - .sum: [!dag_prev , 'i']
          - binned_nw_statistic: [!dag_prev ]
            kwargs:
              bins: !dag_tag bins
              ranges: !dag_tag range

      # Divide the loss by the median value: this prevents numerical underflow of very small values all being
      # mapped to 1 under exp(-J)
      probabilities:
        path: output_data/Loss
        transform:
          - .sel_with_drop: [!dag_prev , { kind: Data loss}]
          - divide_by_median: [!dag_prev , ['batch']]
          - neg_exp: [ !dag_prev ]

      true_data:
        path: true_network/_degree_weighted
        transform:
          - .data: [!dag_prev ]
          - hist: [!dag_prev ]
            kwargs:
              bins: !dag_tag bins
              ranges: !dag_tag range
              dim: vertex_idx
              use_bins_as_coords: True
  # Get the distribution statistics
  transform:
    - flatten: [!dag_tag predictions]
      tag: predictions_flattened
    - flatten: [!dag_tag probabilities]
      tag: probabilities_flattened
    - .sel_with_drop: [!dag_tag true_data, {seed: 0}]
      allow_failure: silent
      fallback: !dag_tag true_data
    - marginal_distribution: [!dag_tag predictions_flattened, !dag_tag probabilities_flattened, !dag_prev ]
      kwargs:
        y: 'mode'
      tag: data
  helpers:
    set_limits:
      y: [0, ~]

# Plot a facet grid of the triangle distribution for different noise levels
triangle_distribution_mv:
  based_on: degree_distribution_mv
  dag_options:
    define:
      range:
        - list: [[0, 10]]
  select_and_combine:
    fields:
      predictions:
        transform:
          - .data: [!dag_prev ]
          - triangles: [ !dag_prev  ]
          - binned_nw_statistic: [!dag_prev ]
            kwargs:
              bins: !dag_tag bins
              ranges: !dag_tag range
      true_data:
        path: true_network/_triangles_weighted
        transform:
          - .data: [!dag_prev ]
          - hist: [!dag_prev ]
            kwargs:
              bins: !dag_tag bins
              ranges: !dag_tag range
              dim: vertex_idx
              use_bins_as_coords: True
  helpers:
    set_labels:
      x: Weighted node triangle count<|MERGE_RESOLUTION|>--- conflicted
+++ resolved
@@ -78,8 +78,8 @@
   style:
     text.usetex: False   # Set to 'True' to use latex
     mathtext.fontset: cm
-    font.family: Carrara
-#    text.latex.preamble: \usepackage{amssymb} \usepackage{amsmath}
+    font.family: Helvetica
+    text.latex.preamble: \usepackage{amssymb} \usepackage{amsmath}
 
     # Set the label fontsize
     font.size: &fontsize 7
@@ -157,8 +157,8 @@
 .hlpr.no_labels:
   helpers:
     set_labels:
-      x: ''
-      y: ''
+      x: ' '
+      y: ' '
 # ======================================================================================================================
 #  ╔╦╗╔═╗╔╦╗╔═╗╦  ╔═╗╔╦╗╔═╗╔═╗
 #   ║ ║╣ ║║║╠═╝║  ╠═╣ ║ ║╣ ╚═╗
@@ -331,11 +331,7 @@
   select:
     predictions:
       transform:
-<<<<<<< HEAD
-        - .data: [ !dag_prev ]
-=======
         - .data: [!dag_prev ]
->>>>>>> 48fa22c2
         - triangles: [ !dag_prev  ]
         - binned_nw_statistic: [!dag_prev ]
           kwargs:
