#!/usr/bin/env python3
import sys
import time
from os.path import dirname as up

import coloredlogs
import h5py as h5
import networkx as nx
import numpy as np
import ruamel.yaml as yaml
import torch
from dantro import logging
from dantro._import_tools import import_module_from_path

sys.path.append(up(up(__file__)))
sys.path.append(up(up(up(__file__))))

Kuramoto = import_module_from_path(mod_path=up(up(__file__)), mod_str="Kuramoto")
base = import_module_from_path(mod_path=up(up(up(__file__))), mod_str="include")

log = logging.getLogger(__name__)
coloredlogs.install(fmt="%(levelname)s %(message)s", level="INFO", logger=log)


# ----------------------------------------------------------------------------------------------------------------------
# -- Model implementation ----------------------------------------------------------------------------------------------
# ----------------------------------------------------------------------------------------------------------------------


class Kuramoto_NN:
    def __init__(
        self,
        name: str,
        *,
        rng: np.random.Generator,
        output_data_group: h5.Group,
        neural_net: base.NeuralNet,
        loss_function: dict,
        ABM: Kuramoto.Kuramoto_ABM,
        true_network: torch.tensor,
        num_agents: int,
        write_every: int = 1,
        write_predictions_every: int = 1,
        write_start: int = 1,
        num_steps: int = 3,
        cut_off_time: int,
        **__,
    ):
        """Initialize the model instance with a previously constructed RNG and
        HDF5 group to write the output data to.

        Args:
            name (str): The name of this model instance
            rng (np.random.Generator): The shared RNG
            output_data_group (h5.Group): The output file group to write training data to
            neural_net: The neural network
            ABM: The numerical solver
            num_agents: the number of agents in the model
            write_every: write every iteration
            write_predictions_every: write out predicted parameters every iteration
            write_start: iteration at which to start writing
            num_steps: number of iterations of the ABM
        """
        self._name = name
        self._time = 0
        self._output_data_group = output_data_group
        self._rng = rng

        self.ABM = ABM
        self.neural_net = neural_net
        self.neural_net.optimizer.zero_grad()
        self.loss_function = base.LOSS_FUNCTIONS[loss_function.get("name").lower()](
            loss_function.get("args", None), **loss_function.get("kwargs", {})
        )

        self.num_agents = num_agents
        self.nw_size = num_agents**2
        self.true_network = true_network.to(device)

        self._write_every = write_every
        self._write_predictions_every = write_predictions_every
        self._write_start = write_start
        self._num_steps = num_steps

        # Store the current losses: current total training loss, prediction loss on the data, symmetry loss, trace loss,
        # and current prediction error  on the adjacency matrix
        self.current_total_loss = torch.tensor(0.0, dtype=torch.float)
        self.current_prediction_loss = torch.tensor(0.0, dtype=torch.float)
        self.current_symmetry_loss = torch.tensor(0.0, dtype=torch.float)
        self.current_trace_loss = torch.tensor(0.0, dtype=torch.float)
        self.current_prediction_error = torch.tensor(0.0, dtype=torch.float)

        # Current predicted network
        self.current_adjacency_matrix = torch.zeros(self.num_agents, self.num_agents)

        # Store the losses and errors
        self._dset_loss = self._output_data_group.create_dataset(
            "Loss",
            (0, 5),
            maxshape=(None, 5),
            chunks=True,
            compression=3,
        )
        self._dset_loss.attrs["dim_names"] = ["time", "kind"]
        self._dset_loss.attrs["coords_mode__time"] = "values"
        self._dset_loss.attrs["coords__time"] = []
        self._dset_loss.attrs["coords_mode__kind"] = "values"
        self._dset_loss.attrs["coords__kind"] = [
            "Total loss",
            "Data loss",
            "Symmetry loss",
            "Trace loss",
            "L1 prediction error",
        ]

        # Store the neural net output, possibly less regularly than the loss
        self._dset_predictions = self._output_data_group.create_dataset(
            "predictions",
            (0, self.num_agents, self.num_agents),
            maxshape=(None, self.num_agents, self.num_agents),
            chunks=True,
            compression=3,
        )
        self._dset_predictions.attrs["dim_names"] = ["time", "i", "j"]
        self._dset_predictions.attrs["coords_mode__time"] = "values"
        self._dset_predictions.attrs["coords__time"] = []
        self._dset_predictions.attrs["coords_mode__i"] = "trivial"
        self._dset_predictions.attrs["coords_mode__j"] = "trivial"

        # Store the computation time
        self.dset_time = self._output_data_group.create_dataset(
            "computation_time",
            (0,),
            maxshape=(None,),
            chunks=True,
            compression=3,
        )
        self.dset_time.attrs["dim_names"] = ["epoch"]
        self.dset_time.attrs["coords_mode__epoch"] = "trivial"

        # Powergrid only: when to cut off the additional forcing during training
        self.cutoff_time = cut_off_time

    def epoch(
        self,
        *,
        training_data,
        eigen_frequencies,
        batch_size: int,
    ):

        """Trains the model for a single epoch.

        :param training_data: the training data to use
        :param eigen_frequencies: the time series of the nodes' eigenfrequencies
        :param batch_size: the number of training data time frames to process before updating the neural net
            parameters
        """

        # Track the start time
        start_time = time.time()

        # Generate the batch ids
        batches = np.arange(
            0 if self.ABM.alpha == 0 else 1, training_data.shape[1], batch_size
        )
        if len(batches) == 1:
            batches = np.append(batches, training_data.shape[1] - 1)
        else:
            if batches[-1] != training_data.shape[1] - 1:
                batches = np.append(batches, training_data.shape[1] - 1)

        # Track the total number of processed time series frames
        counter = 0

        # Make an initial prediction
        predicted_adj_matrix = torch.reshape(
            self.neural_net(torch.flatten(training_data[0, 0])),
            (self.num_agents, self.num_agents),
        )

        data_loss = torch.tensor(0.0, requires_grad=True)

        # Process the training data in batches
        for batch_no, batch_idx in enumerate(batches[:-1]):

            for i, dset in enumerate(training_data):

                current_values = dset[batch_idx].clone()
                current_values.requires_grad_(True)

                # Calculate the current velocities
                current_velocities = (
                    dset[batch_idx].clone() - dset[batch_idx - 1].clone()
                ) / self.ABM.dt

                for ele in range(batch_idx + 1, batches[batch_no + 1] + 1):

                    # Solve the ODE
                    new_values = self.ABM.run_single(
                        current_phases=current_values,
                        current_velocities=current_velocities,
                        adjacency_matrix=predicted_adj_matrix,
                        eigen_frequencies=eigen_frequencies[i, ele - 1],
                        requires_grad=True,
                    )

                    # Calculate loss on the data
                    data_loss = data_loss + self.loss_function(
                        new_values, dset[ele]
                    ) / (batches[batch_no + 1] - batch_idx)

                    counter += 1

                    if counter % batch_size == 0:

                        # Enforce symmetry of the predicted adjacency matrix
                        symmetry_loss = self.loss_function(
                            predicted_adj_matrix,
                            torch.transpose(predicted_adj_matrix, 0, 1),
                        )

                        # Penalise the trace (which cannot be learned). Since the torch.trace function is not yet
                        # fully compatible with Apple Silicon GPUs, we must manually calculate it.
                        trace_loss = torch.trace(predicted_adj_matrix)

                        # Add losses
                        loss = data_loss + symmetry_loss + trace_loss

                        # This cutoff should be automatically calculated
                        if self._time < self.cutoff_time:
                            loss = loss + 10 * self.loss_function(
                                predicted_adj_matrix, self.true_network
                            )

                        # Perform a gradient descent step
                        loss.backward()
                        self.neural_net.optimizer.step()
                        self.neural_net.optimizer.zero_grad()

                        # Store the losses
                        self.current_prediction_loss = data_loss.clone().detach()
                        self.current_symmetry_loss = symmetry_loss.clone().detach()
                        self.current_trace_loss = trace_loss.clone().detach()
                        self.current_total_loss = loss.clone().detach()

                        # Store the current prediction
                        self.current_adjacency_matrix = (
                            predicted_adj_matrix.clone().detach()
                        )

                        # Store the prediction error
                        self.current_prediction_error = torch.nn.functional.l1_loss(
                            self.true_network, self.current_adjacency_matrix
                        )

                        # Write the data and the predictions
                        self._time += 1
                        self.write_data()
                        self.write_predictions()

                        # Make a new prediction
                        predicted_adj_matrix = torch.reshape(
                            self.neural_net(torch.flatten(dset[batches[batch_no + 1]])),
                            (self.num_agents, self.num_agents),
                        )

                        # Wipe the loss
                        del data_loss
                        data_loss = torch.tensor(0.0, requires_grad=True)

                        # Update the current phases and phase velocities to the true values
                        current_velocities = dset[ele] - dset[ele - 1]
                        current_values = dset[ele]

                    else:

                        # Update the velocities
                        current_velocities = (new_values - current_values) / self.ABM.dt

                        current_values = new_values.clone().detach()

        self.dset_time.resize(self.dset_time.shape[0] + 1, axis=0)
        self.dset_time[-1] = time.time() - start_time

    def write_data(self):

        """Write the current loss and Frobenius error into the state dataset.

        In the case of HDF5 data writing that is used here, this requires to
        extend the dataset size prior to writing; this way, the newly written
        data is always in the last row of the dataset.
        """
        if self._time >= self._write_start and self._time % self._write_every == 0:
            self._dset_loss.resize(self._dset_loss.shape[0] + 1, axis=0)
            self._dset_loss.attrs["coords__time"] = np.append(
                self._dset_loss.attrs["coords__time"], self._time
            )
            self._dset_loss[-1, 0] = self.current_total_loss.cpu().numpy()
            self._dset_loss[-1, 1] = self.current_prediction_loss.cpu().numpy()
            self._dset_loss[-1, 2] = self.current_symmetry_loss.cpu().numpy()
            self._dset_loss[-1, 3] = self.current_trace_loss.cpu().numpy()
            self._dset_loss[-1, 4] = self.current_prediction_error.cpu().numpy()

    def write_predictions(self, *, write_final: bool = False):

        """Write the current predicted adjacency matrix into the state dataset.

        In the case of HDF5 data writing that is used here, this requires to
        extend the dataset size prior to writing; this way, the newly written
        data is always in the last row of the dataset.
        """
        if self._write_predictions_every == -1 and not write_final:
            pass

        else:
            if (
                self._time >= self._write_start
                and self._time % self._write_predictions_every == 0
            ):
                log.debug(f"    Writing prediction data ... ")
                self._dset_predictions.attrs["coords__time"] = np.append(
                    self._dset_predictions.attrs["coords__time"], self._time
                )
                self._dset_predictions.resize(
                    self._dset_predictions.shape[0] + 1, axis=0
                )
                self._dset_predictions[-1, :] = self.current_adjacency_matrix.cpu()


# ----------------------------------------------------------------------------------------------------------------------
# -- Performing the simulation run -------------------------------------------------------------------------------------
# ----------------------------------------------------------------------------------------------------------------------

if __name__ == "__main__":

    cfg_file_path = sys.argv[1]

    log.note("   Preparing model run ...")
    log.note(f"   Loading config file:\n        {cfg_file_path}")
    with open(cfg_file_path) as cfg_file:
        cfg = yaml.load(cfg_file, Loader=yaml.Loader)
    model_name = cfg.get("root_model_name", "Kuramoto")
    log.note(f"   Model name:  {model_name}")
    model_cfg = cfg[model_name]

    # Select the training device to use
    training_device = model_cfg["Training"].get("device", None)
    if training_device is not None:
        device = training_device
    else:
        device = (
            "mps"
            if torch.backends.mps.is_available()
            else "cuda"
            if torch.cuda.is_available()
            else "cpu"
        )

    # Set number of threads to use
    num_threads = model_cfg["Training"].get("num_threads", None)
    if num_threads is not None:
        torch.set_num_threads(num_threads)

    log.info(
        f"   Using '{device}' as training device. Number of threads: {torch.get_num_threads()}"
    )

    log.note("   Creating global RNG ...")
    seed = cfg["seed"]
    rng = np.random.default_rng(seed)
    np.random.seed(seed)
    torch.random.manual_seed(seed)

    log.note(f"   Creating output file at:\n        {cfg['output_path']}")
    h5file = h5.File(cfg["output_path"], mode="w")
    training_data_group = h5file.create_group("training_data")
    output_data_group = h5file.create_group("output_data")

    # Get the training data and the network
    log.info("   Generating training data ...")
    power_cut_index: int = model_cfg["Power_grid"].get("power_cut_index")
    training_data, eigen_frequencies, network = Kuramoto.DataGeneration.get_data(
        model_cfg["Data"],
        h5file,
        training_data_group,
        seed=seed,
        device=device,
<<<<<<< HEAD
        second_order=second_order,
        edges_to_cut=model_cfg["Power_grid"].get("edges_to_cut"),
        power_cut_index=power_cut_index,
=======
>>>>>>> ea16ccfd
    )

    # Initialise the neural net
    num_agents = training_data.shape[2]
    output_size = num_agents**2

    log.info(
        f"   Initializing the neural net; input size: {num_agents}, output size: {output_size} ..."
    )

    net = base.NeuralNet(
        input_size=num_agents, output_size=output_size, **model_cfg["NeuralNet"]
    ).to(device)

    # Set the neural net to an initial state, if given
    if model_cfg["NeuralNet"].get("initial_state", None) is not None:
        net.load_state_dict(torch.load(model_cfg["NeuralNet"].get("initial_state")))
        net.eval()

    # Get the true parameters
    true_parameters = model_cfg["Training"]["true_parameters"]

    # Initialise the ABM
    ABM = Kuramoto.Kuramoto_ABM(
        N=num_agents,
        **model_cfg["Data"],
        **true_parameters,
        device=device,
    )

    # Calculate the frequency with which to write out the model predictions
    write_predictions_every = cfg.get("write_predictions_every", cfg["write_every"])
    num_epochs = cfg["num_epochs"]
    batch_size = model_cfg["Training"]["batch_size"]

    # Initialise the model
    model = Kuramoto_NN(
        model_name,
        rng=rng,
        output_data_group=output_data_group,
        num_agents=num_agents,
        neural_net=net,
        loss_function=model_cfg["Training"]["loss_function"],
        true_network=torch.from_numpy(nx.to_numpy_array(network)).float(),
        ABM=ABM,
        num_steps=training_data.shape[1],
        write_every=cfg["write_every"],
        write_predictions_every=write_predictions_every,
        write_start=cfg["write_start"],
        cut_off_time=model_cfg["Power_grid"].get("cutoff_time", None),
    )

    log.info(
        f"   Initialized model '{model_name}'. Now commencing training for {num_epochs} epochs ..."
    )

    # Train the neural net
    for i in range(num_epochs):

        if (
            model_cfg["Power_grid"].get("training_write_phase")[0]
            <= i
            < model_cfg["Power_grid"].get("training_write_phase")[1]
        ):
            model._write_every = model_cfg["Power_grid"].get("init_writes")
            model._write_predictions_every = model_cfg["Power_grid"].get(
                "init_prediction_writes"
            )
        if i == model_cfg["Power_grid"].get("training_write_phase")[1]:
            model._write_every = cfg["write_every"]
            model._write_predictions_every = write_predictions_every

        model.epoch(
            training_data=training_data.to(device)[
                :,
                model_cfg["Power_grid"]
                .get("training_start", None) : model_cfg["Power_grid"]
                .get("training_stop", None),
                :,
                :,
            ],
            eigen_frequencies=eigen_frequencies.to(device)[
                :,
                model_cfg["Power_grid"]
                .get("training_start", None) : model_cfg["Power_grid"]
                .get("training_stop", None),
                :,
                :,
            ],
            batch_size=batch_size,
        )

        # Print progress message
        log.progress(
            f"   Completed epoch {i + 1} / {num_epochs} in {model.dset_time[-1]} s \n"
            f"            ----------------------------------------------------------------- \n"
            f"            Loss components: data:     {model.current_prediction_loss} \n"
            f"                             symmetry: {model.current_symmetry_loss}\n"
            f"                             trace:    {model.current_trace_loss}\n"
            f"                             total:    {model.current_total_loss}\n"
            f"            L1 prediction error: {model.current_prediction_error} \n"
            f"            ----------------------------------------------------------------- \n"
            f"            Prediction on edge (245, 250): {model.current_adjacency_matrix[245, 250]}; "
            f"(unperturbed value: {model.true_network[245, 250]}) \n"
            f"            Prediction on edge (250, 245): {model.current_adjacency_matrix[250, 245]}"
            f" (unperturbed value: {model.true_network[250, 245]}) \n"
            f"            Prediction on edge (244, 246): {model.current_adjacency_matrix[244, 246]}"
            f" (unperturbed value: {model.true_network[244, 246]}) \n"
            f"            Prediction on edge (246, 244): {model.current_adjacency_matrix[246, 244]}"
            f" (unperturbed value: {model.true_network[246, 244]}) \n"
        )

        # Save neural net, if specified
        if model_cfg["NeuralNet"].get("save_to", None) is not None:
            torch.save(net.state_dict(), model_cfg["NeuralNet"].get("save_to"))

    if write_predictions_every == -1:
        model.write_predictions(write_final=True)

    log.info("   Simulation run finished.")

    # Generate a complete dataset using the predicted parameters
    log.progress("   Generating predicted dataset ...")
<<<<<<< HEAD
    predicted_time_series = training_data[0, power_cut_index + 2 :, :, :].clone()
    for step in range(1 if second_order else 0, predicted_time_series.shape[0] - 1):
=======
    predicted_time_series = training_data[0, :, :, :].clone()
    for step in range(0 if model.ABM.alpha == 0 else 1, training_data.shape[1] - 1):
>>>>>>> ea16ccfd
        predicted_time_series[step + 1, :, :] = ABM.run_single(
            current_phases=predicted_time_series[step, :],
            current_velocities=(
                predicted_time_series[step, :, :]
                - predicted_time_series[step - 1, :, :]
            )
            / ABM.dt,
            adjacency_matrix=model.current_adjacency_matrix,
            eigen_frequencies=eigen_frequencies[0, step + power_cut_index, :, :],
            requires_grad=False,
        )

    # Save prediction
    dset_phases = output_data_group.create_dataset(
        "predicted phases",
        predicted_time_series.shape,
        chunks=True,
        compression=3,
    )
    dset_phases.attrs["dim_names"] = [
        "time",
        "vertex_idx",
        "dim_name__0",
    ]
    dset_phases.attrs["coords_mode__time"] = "trivial"
    dset_phases.attrs["coords_mode__vertex_idx"] = "values"
    dset_phases.attrs["coords__vertex_idx"] = network.nodes()
    dset_phases[:, :] = predicted_time_series.cpu()

    # If specified, perform an OLS regression on the training data
    if cfg.get("perform_regression", False):
        log.info("   Performing regression ... ")
        Kuramoto.regression(
            training_data,
            eigen_frequencies,
            h5file,
            model_cfg["Data"]["dt"],
            alpha=model_cfg["Data"]["alpha"],
            beta=model_cfg["Data"]["beta"],
            kappa=model_cfg["Data"]["kappa"],
        )

    log.info("   Wrapping up ...")

    h5file.close()

    log.success("   All done.")<|MERGE_RESOLUTION|>--- conflicted
+++ resolved
@@ -222,7 +222,7 @@
 
                         # Penalise the trace (which cannot be learned). Since the torch.trace function is not yet
                         # fully compatible with Apple Silicon GPUs, we must manually calculate it.
-                        trace_loss = torch.trace(predicted_adj_matrix)
+                        trace_loss = torch.sum(predicted_adj_matrix.diag())
 
                         # Add losses
                         loss = data_loss + symmetry_loss + trace_loss
@@ -386,12 +386,8 @@
         training_data_group,
         seed=seed,
         device=device,
-<<<<<<< HEAD
-        second_order=second_order,
         edges_to_cut=model_cfg["Power_grid"].get("edges_to_cut"),
         power_cut_index=power_cut_index,
-=======
->>>>>>> ea16ccfd
     )
 
     # Initialise the neural net
@@ -515,13 +511,10 @@
 
     # Generate a complete dataset using the predicted parameters
     log.progress("   Generating predicted dataset ...")
-<<<<<<< HEAD
     predicted_time_series = training_data[0, power_cut_index + 2 :, :, :].clone()
-    for step in range(1 if second_order else 0, predicted_time_series.shape[0] - 1):
-=======
-    predicted_time_series = training_data[0, :, :, :].clone()
-    for step in range(0 if model.ABM.alpha == 0 else 1, training_data.shape[1] - 1):
->>>>>>> ea16ccfd
+    for step in range(
+        0 if model.ABM.alpha == 0 else 1, predicted_time_series.shape[0] - 1
+    ):
         predicted_time_series[step + 1, :, :] = ABM.run_single(
             current_phases=predicted_time_series[step, :],
             current_velocities=(
