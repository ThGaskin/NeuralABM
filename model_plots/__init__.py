--- conflicted
+++ resolved
@@ -24,12 +24,5 @@
 register_operation(name="np.exp", func=np.exp)
 register_operation(name=".idxmax", func=lambda d, *a, **k: d.idxmax(*a, **k))
 register_operation(name=".stack", func=lambda d, *a, **k: d.stack(*a, **k))
-<<<<<<< HEAD
 register_operation(name=".to_dataset", func=lambda d, *a, **k: d.to_dataset(*a, **k))
-from .data_ops import *
-
-
-
-=======
-from .data_ops import *
->>>>>>> 8f849986
+from .data_ops import *